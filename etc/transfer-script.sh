#!/bin/bash
# transfer script example
# /etc/archivematica/automation-tools/transfer-script.sh
cd /usr/lib/archivematica/automation-tools/
/usr/share/python/automation-tools/venv/bin/python -m transfers.transfer \
<<<<<<< HEAD
  --user <user> \
  --api-key <apikey> \
  --ss-user <user> \
  --ss-api-key <apikey> \
  --transfer-source <transfer_source_uuid> \
  --config-file <config_file> \
=======
  --am-url <archivematica_url> \
  --ss-url <storage_service_url> \
  --user <archivematica_user> \
  --api-key <archivematica_api_key> \ 
  --ss-user <storage_service_user> \
  --ss-api-key <storage_service_api_key> \
  --transfer-source <transfer_source_uuid> \
  --config-file <config_file>
>>>>>>> 54f3707b
<|MERGE_RESOLUTION|>--- conflicted
+++ resolved
@@ -3,14 +3,6 @@
 # /etc/archivematica/automation-tools/transfer-script.sh
 cd /usr/lib/archivematica/automation-tools/
 /usr/share/python/automation-tools/venv/bin/python -m transfers.transfer \
-<<<<<<< HEAD
-  --user <user> \
-  --api-key <apikey> \
-  --ss-user <user> \
-  --ss-api-key <apikey> \
-  --transfer-source <transfer_source_uuid> \
-  --config-file <config_file> \
-=======
   --am-url <archivematica_url> \
   --ss-url <storage_service_url> \
   --user <archivematica_user> \
@@ -18,5 +10,4 @@
   --ss-user <storage_service_user> \
   --ss-api-key <storage_service_api_key> \
   --transfer-source <transfer_source_uuid> \
-  --config-file <config_file>
->>>>>>> 54f3707b
+  --config-file <config_file>