--- conflicted
+++ resolved
@@ -147,7 +147,6 @@
             LOGGER.debug("Response: %s", response)
         # If complete delete transfer source files
         if delete_on_complete and unit_info and unit_info.get("status") == "COMPLETE":
-<<<<<<< HEAD
             delete_transfer(ss_url, ss_user, ss_api_key, unit.uuid, unit.path, ts_uuid)
 
     # If Ingest is complete, delete transfer source
@@ -162,31 +161,6 @@
         )
         delete_transfer(ss_url, ss_user, ss_api_key, unit_uuid, unit.path, ts_uuid)
 
-=======
-            am = AMClient(
-                ss_url=ss_url,
-                ss_user_name=ss_user,
-                ss_api_key=ss_api_key,
-                package_uuid=unit.uuid,
-            )
-            response = am.get_package_details()
-            if response.get("status") == "UPLOADED":
-                LOGGER.info(
-                    "Deleting source files for SIP %s from watched directory",
-                    unit.uuid,
-                )
-                try:
-                    shutil.rmtree(unit.path)
-                    LOGGER.info("Source files deleted for SIP %s deleted", unit.uuid)
-                except OSError as e:
-                    LOGGER.warning(
-                        "Error deleting source files: %s. If "
-                        "running this module remotely the "
-                        "script might not have access to the "
-                        "transfer source",
-                        e,
-                    )
->>>>>>> 54f3707b
     return unit_info
 
 
